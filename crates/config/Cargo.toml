--- conflicted
+++ resolved
@@ -29,11 +29,7 @@
 number_prefix = "0.4"
 once_cell = "1"
 regex = "1"
-<<<<<<< HEAD
-reqwest = { version = "0.12", default-features = false, features = ["rustls-tls"] }
-=======
 reqwest = { version = "0.12", default-features = false }
->>>>>>> f6208d8d
 semver = { version = "1", features = ["serde"] }
 serde_json.workspace = true
 serde_regex = "1"
